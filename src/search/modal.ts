--- conflicted
+++ resolved
@@ -110,15 +110,9 @@
         if (this.range === 'dataview') {
             const dv = Dataview.getAPI(this.app);
             if (!dv) {
-<<<<<<< HEAD
                 this.dvQueryField.setDisabled(true);
                 this.dvQueryField.setDesc('Retry after enabling Dataview.')
                     .then(setting => setting.descEl.style.color = '#ea5555');
-=======
-                new Notice('Dataview is not enabled.')
-                this.dvQueryField.setDisabled(true);
-                (this.dvQueryField.components[0] as TextAreaComponent).setPlaceholder('Retry after enabling Dataview.');
->>>>>>> 71982edc
                 this.dvQueryField.settingEl.show();
                 return;
             }
